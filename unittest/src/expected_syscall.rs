/// Unit tests can use `ExpectedSyscall` to alter `fake::Kernel`'s behavior for
/// a particular system call. An example use case is error injection: unit tests
/// can add a `ExpectedSyscall` to the fake kernel's queue to insert errors in
/// order to test error handling code.
<<<<<<< HEAD
#[derive(Clone, Copy, Debug)]
pub enum ExpectedSyscall {
    // TODO: Add Yield.
    // TODO: Add Subscribe.

    // -------------------------------------------------------------------------
    // Command
    // -------------------------------------------------------------------------
    Command {
        // Matched values: the command must give the specified driver_id,
        // command_id, argument0, and argument1 values.
        driver_id: u32,
        command_id: u32,
        argument0: u32,
        argument1: u32,

        // If not None, the output of the driver will be replaced with the given
        // return value.
        override_return: Option<libtock_platform::CommandReturn>,
    },
=======
#[derive(Debug, PartialEq)]
pub enum ExpectedSyscall {
    // -------------------------------------------------------------------------
    // Yield
    // -------------------------------------------------------------------------
    YieldNoWait {
        /// If not `None`, `yield-no-wait` will set the return value to the
        /// specified value. If `None`, `yield-no-wait` will set the return
        /// value based on whether or not an upcall was run.
        override_return: Option<libtock_platform::YieldNoWaitReturn>,
    },

    YieldWait {
        /// If true, yield_wait will skip executing a upcall.
        skip_upcall: bool,
    },
    // TODO: Add Subscribe.
    // TODO: Add Command.
>>>>>>> d64ac145
    // TODO: Add Allow.
    // TODO: Add Memop.
    // TODO: Add Exit.
}

impl ExpectedSyscall {
    // Panics with a message describing that the named system call was called
    // instead of the expected system call. Used by fake::Kernel to report
    // incorrect system calls.
    pub(crate) fn panic_wrong_call(&self, called: &str) -> ! {
        // TODO: Implement Display for ExpectedSyscall and replace {:?} with {}
        panic!(
            "Expected system call {:?}, but {} was called instead.",
            self, called
        );
    }
}<|MERGE_RESOLUTION|>--- conflicted
+++ resolved
@@ -2,10 +2,23 @@
 /// a particular system call. An example use case is error injection: unit tests
 /// can add a `ExpectedSyscall` to the fake kernel's queue to insert errors in
 /// order to test error handling code.
-<<<<<<< HEAD
 #[derive(Clone, Copy, Debug)]
 pub enum ExpectedSyscall {
-    // TODO: Add Yield.
+    // -------------------------------------------------------------------------
+    // Yield
+    // -------------------------------------------------------------------------
+    YieldNoWait {
+        /// If not `None`, `yield-no-wait` will set the return value to the
+        /// specified value. If `None`, `yield-no-wait` will set the return
+        /// value based on whether or not an upcall was run.
+        override_return: Option<libtock_platform::YieldNoWaitReturn>,
+    },
+
+    YieldWait {
+        /// If true, yield_wait will skip executing a upcall.
+        skip_upcall: bool,
+    },
+
     // TODO: Add Subscribe.
 
     // -------------------------------------------------------------------------
@@ -23,26 +36,7 @@
         // return value.
         override_return: Option<libtock_platform::CommandReturn>,
     },
-=======
-#[derive(Debug, PartialEq)]
-pub enum ExpectedSyscall {
-    // -------------------------------------------------------------------------
-    // Yield
-    // -------------------------------------------------------------------------
-    YieldNoWait {
-        /// If not `None`, `yield-no-wait` will set the return value to the
-        /// specified value. If `None`, `yield-no-wait` will set the return
-        /// value based on whether or not an upcall was run.
-        override_return: Option<libtock_platform::YieldNoWaitReturn>,
-    },
 
-    YieldWait {
-        /// If true, yield_wait will skip executing a upcall.
-        skip_upcall: bool,
-    },
-    // TODO: Add Subscribe.
-    // TODO: Add Command.
->>>>>>> d64ac145
     // TODO: Add Allow.
     // TODO: Add Memop.
     // TODO: Add Exit.
